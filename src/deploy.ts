--- conflicted
+++ resolved
@@ -1,30 +1,10 @@
-<<<<<<< HEAD
 import * as core from "@actions/core";
 import * as github from "@actions/github";
-import * as exec from "@actions/exec";
 import * as fs from "fs";
 import * as path from "path";
 import { glob } from "glob";
-import * as util from "util";
-import { RequestError } from "@octokit/request-error";
-// import * as lu from 'linux-sys-user'
 import * as Mustache from "mustache";
-import { chownR, chmodR } from "./utils";
-
-// const getUserInfo = util.promisify(lu.getUserInfo)
-// const asyncGlob = util.promisify(glob.glob);
-=======
-import * as core from '@actions/core'
-import * as github from '@actions/github'
-import * as fs from 'fs'
-import * as path from 'path'
-import * as glob from 'glob'
-import * as util from 'util'
-import * as Mustache from 'mustache'
-import {chownr, chmodr, helmExec, getUserInfo} from './utils'
-
-const asyncGlob = util.promisify(glob.glob)
->>>>>>> b67719db
+import { chownr, chmodr, helmExec, getUserInfo } from "./utils";
 
 function parseValues(values: object | string | null | undefined): string {
   if (!values) {
@@ -168,7 +148,7 @@
       headers: { accept: "application/vnd.github.ant-man-preview+json" },
     });
   } catch (error: unknown) {
-    if (error instanceof RequestError) {
+    if (error instanceof Error) {
       core.warning(`failed to set deployment status: ${error.message}`);
     } else {
       core.warning("failed to set deployment status");
@@ -233,19 +213,6 @@
   force?: boolean;
 }
 
-<<<<<<< HEAD
-/**
- * Execute a helm command
- */
-async function helmExec(
-  args: string[],
-  options?: exec.ExecOptions,
-): Promise<void> {
-  await exec.exec("helm", args, options);
-}
-
-=======
->>>>>>> b67719db
 async function addHelmRepo(repo: HelmRepo): Promise<void> {
   if (!repo.repository)
     throw new Error("required and not supplied: repo / dependency repository");
@@ -376,14 +343,11 @@
   // Fix: the container uses root and we need to namually set the chart directory permissions
   // to something that the following actions can still read and write
   // const user = await getUserInfo('nobody')
-<<<<<<< HEAD
-  await chownR(path.dirname(chartPath), 65534, 65534);
-  await chmodR(path.dirname(chartPath), 0o777);
-=======
-  const {uid, gid} = await getUserInfo('nobody')
-  await chownr(path.dirname(chartPath), uid, gid)
-  await chmodr(path.dirname(chartPath), 0o777)
->>>>>>> b67719db
+  // await chownR(path.dirname(chartPath), 65534, 65534);
+  // await chmodR(path.dirname(chartPath), 0o777);
+  const { uid, gid } = await getUserInfo("nobody");
+  await chownr(path.dirname(chartPath), uid, gid);
+  await chmodr(path.dirname(chartPath), 0o777);
 }
 
 /**
